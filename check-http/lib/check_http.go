package checkhttp

import (
<<<<<<< HEAD
	"bytes"
=======
	"bufio"
>>>>>>> 7324ecba
	"crypto/tls"
	"fmt"
	"io/ioutil"
	"net"
	"net/http"
	"net/textproto"
	"os"
	"strconv"
	"strings"
	"time"

	"github.com/jessevdk/go-flags"
	"github.com/mackerelio/checkers"
)

// XXX more options
type checkHTTPOpts struct {
	URL                string   `short:"u" long:"url" required:"true" description:"A URL to connect to"`
	Statuses           []string `short:"s" long:"status" description:"mapping of HTTP status"`
	NoCheckCertificate bool     `long:"no-check-certificate" description:"Do not check certificate"`
	SourceIP           string   `short:"i" long:"source-ip" description:"source IP address"`
<<<<<<< HEAD
	ExpectedContent    string   `short:"c" long:"content" description:"Expected string in the content"`
=======
	Headers            []string `short:"H" description:"Host name for servers using host headers"`
>>>>>>> 7324ecba
}

// Do the plugin
func Do() {
	ckr := Run(os.Args[1:])
	ckr.Name = "HTTP"
	ckr.Exit()
}

type statusRange struct {
	min     int
	max     int
	checkSt checkers.Status
}

const invalidMapping = "Invalid mapping of status: %s"

func parseStatusRanges(opts *checkHTTPOpts) ([]statusRange, error) {
	var statuses []statusRange
	for _, s := range opts.Statuses {
		token := strings.SplitN(s, "=", 2)
		if len(token) != 2 {
			return nil, fmt.Errorf(invalidMapping, s)
		}
		values := strings.Split(token[0], "-")

		var r statusRange
		var err error

		switch len(values) {
		case 1:
			r.min, err = strconv.Atoi(values[0])
			if err != nil {
				return nil, fmt.Errorf(invalidMapping, s)
			}
			r.max = r.min
		case 2:
			r.min, err = strconv.Atoi(values[0])
			if err != nil {
				return nil, fmt.Errorf(invalidMapping, s)
			}
			r.max, err = strconv.Atoi(values[1])
			if err != nil {
				return nil, fmt.Errorf(invalidMapping, s)
			}
			if r.min > r.max {
				return nil, fmt.Errorf(invalidMapping, s)
			}
		default:
			return nil, fmt.Errorf(invalidMapping, s)
		}

		switch strings.ToUpper(token[1]) {
		case "OK":
			r.checkSt = checkers.OK
		case "WARNING":
			r.checkSt = checkers.WARNING
		case "CRITICAL":
			r.checkSt = checkers.CRITICAL
		case "UNKNOWN":
			r.checkSt = checkers.UNKNOWN
		default:
			return nil, fmt.Errorf(invalidMapping, s)
		}
		statuses = append(statuses, r)
	}
	return statuses, nil
}

func parseHeader(opts *checkHTTPOpts) (http.Header, error) {
	reader := bufio.NewReader(strings.NewReader(strings.Join(opts.Headers, "\r\n") + "\r\n\r\n"))
	tp := textproto.NewReader(reader)
	mimeheader, err := tp.ReadMIMEHeader()
	if err != nil {
		return nil, fmt.Errorf("failed to parse header: %s", err)
	}
	return http.Header(mimeheader), nil
}

// Run do external monitoring via HTTP
func Run(args []string) *checkers.Checker {
	opts := checkHTTPOpts{}
	_, err := flags.ParseArgs(&opts, args)
	if err != nil {
		os.Exit(1)
	}

	statusRanges, err := parseStatusRanges(&opts)
	if err != nil {
		return checkers.Unknown(err.Error())
	}

	tr := &http.Transport{
		TLSClientConfig: &tls.Config{
			InsecureSkipVerify: opts.NoCheckCertificate,
		},
		Proxy: http.ProxyFromEnvironment,
	}
	if opts.SourceIP != "" {
		ip := net.ParseIP(opts.SourceIP)
		if ip == nil {
			return checkers.Unknown(fmt.Sprintf("Invalid source IP address: %v", opts.SourceIP))
		}
		tr.Dial = (&net.Dialer{
			LocalAddr: &net.TCPAddr{IP: ip},
			Timeout:   30 * time.Second,
			KeepAlive: 30 * time.Second,
			DualStack: true,
		}).Dial
	}
	client := &http.Client{Transport: tr}

	req, err := http.NewRequest("GET", opts.URL, nil)
	if err != nil {
		return checkers.Critical(err.Error())
	}

	if len(opts.Headers) != 0 {
		req.Header, err = parseHeader(&opts)
		if err != nil {
			return checkers.Unknown(err.Error())
		}
	}

	stTime := time.Now()
	resp, err := client.Do(req)
	if err != nil {
		return checkers.Critical(err.Error())
	}
	elapsed := time.Since(stTime)
	defer resp.Body.Close()

	body, _ := ioutil.ReadAll(resp.Body)

	cLength := resp.ContentLength
	if cLength == -1 {
		cLength = int64(len(body))
	}

	checkSt := checkers.UNKNOWN

	found := false
	for _, st := range statusRanges {
		if st.min <= resp.StatusCode && resp.StatusCode <= st.max {
			checkSt = st.checkSt
			found = true
			break
		}
	}

	if !found {
		switch st := resp.StatusCode; true {
		case st < 400:
			checkSt = checkers.OK
		case st < 500:
			checkSt = checkers.WARNING
		default:
			checkSt = checkers.CRITICAL
		}
	}

	respMsg := new(bytes.Buffer)

	if opts.ExpectedContent != "" {
		expected := []byte(opts.ExpectedContent)
		if !bytes.Contains(body, expected) {
			fmt.Fprintf(respMsg, "'%s' not found in the content\n", opts.ExpectedContent)
			checkSt = checkers.CRITICAL
		}
	}

	fmt.Fprintf(respMsg, "%s %s - %d bytes in %f second response time",
		resp.Proto, resp.Status, cLength, elapsed.Seconds())

	return checkers.NewChecker(checkSt, respMsg.String())
}<|MERGE_RESOLUTION|>--- conflicted
+++ resolved
@@ -1,11 +1,8 @@
 package checkhttp
 
 import (
-<<<<<<< HEAD
 	"bytes"
-=======
 	"bufio"
->>>>>>> 7324ecba
 	"crypto/tls"
 	"fmt"
 	"io/ioutil"
@@ -27,11 +24,8 @@
 	Statuses           []string `short:"s" long:"status" description:"mapping of HTTP status"`
 	NoCheckCertificate bool     `long:"no-check-certificate" description:"Do not check certificate"`
 	SourceIP           string   `short:"i" long:"source-ip" description:"source IP address"`
-<<<<<<< HEAD
+	Headers            []string `short:"H" description:"Host name for servers using host headers"`
 	ExpectedContent    string   `short:"c" long:"content" description:"Expected string in the content"`
-=======
-	Headers            []string `short:"H" description:"Host name for servers using host headers"`
->>>>>>> 7324ecba
 }
 
 // Do the plugin
